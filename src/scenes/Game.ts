--- conflicted
+++ resolved
@@ -1,15 +1,12 @@
 import { Scene } from "phaser";
-import { PHYSICS, SCENES } from "../lib/constants";
+import { SCENES } from "../lib/constants";
 import { Player } from "../entities/Player/Player";
 import { Enemy } from "../entities/Enemy/Enemy";
 import { Coin } from "../entities/Coin/Coin";
-<<<<<<< HEAD
 import { Platform } from "../entities/Platforms/Platform";
-=======
 import { CrateBig } from "../entities/CrateBig/CrateBig";
 import { CrateSmall } from "../entities/CrateSmall/CrateSmall";
 import { Finish } from "../entities/Finish/Finish";
->>>>>>> 654e4c59
 
 export class Game extends Scene {
   camera: Phaser.Cameras.Scene2D.Camera;
@@ -35,32 +32,10 @@
    */
 
   createMatterWorld() {
-<<<<<<< HEAD
-    const shapes = this.cache.json.get(PHYSICS);
-    this.matter.add.sprite(200, 200, "assets", "crate/crate-big.png", {
-      shape: shapes["crate-large"],
-    });
-
-    this.matter.add.sprite(220, 200, "assets", "crate/crate-small.png", {
-      shape: shapes["crate-small"],
-    });
-
-    this.matter.add.sprite(
-      220,
-      200,
-      "assets",
-      "finish/finish-idle/finish-idle.png",
-      {
-        shape: shapes["finish"],
-      }
-    );
-
     new Platform(this, 450, 300);
-=======
     new Finish(this, 450, 300);
     new CrateBig(this, 250, 300);
     new CrateSmall(this, 350, 300);
->>>>>>> 654e4c59
     new Coin(this, 150, 300);
     new Player(this, 100, 200);
     new Enemy(this, 300, 200);
